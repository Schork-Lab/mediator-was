--- conflicted
+++ resolved
@@ -19,15 +19,13 @@
 
 from mediator_was.association import *
 
-<<<<<<< HEAD
-Gene = collections.namedtuple('Gene', ['maf', 'beta', 'pve', 'pve_se'])
-=======
 Gene = collections.namedtuple('Gene', ['maf', 'haps', 'beta', 'pve', 'pve_se'])
->>>>>>> 27952035
 Phenotype = collections.namedtuple('Phenotype', ['beta', 'genes', 'pve'])
 
 
 def _load_hapgen(hap_file):
+    """Load in a HapGen2 generated haplotypes file.
+    """
     haps = pandas.read_table(hap_file, sep=" ", header=None)
     return haps
 
@@ -54,13 +52,8 @@
     sigma = numpy.sqrt(numpy.var(genetic_value) * (1 / pve - 1))
     return genetic_value + R.normal(size=genetic_value.shape, scale=sigma)
 
-<<<<<<< HEAD
-def _generate_gene_params(n_causal_eqtls, pve=0.17, pve_se=0.05):
-=======
 def _generate_gene_params(n_causal_eqtls, hap_df=None, pve=0.17, pve_se=0.05):
->>>>>>> 27952035
-    """Return a vector of minor allele frequencies and a vector of effect sizes.
-
+    """Return a matrix of haplotypes or a vector minor allele frequencies and a vector of effect sizes.
     The average PVE by cis-genotypes on gene expression is 0.17. Assume the
     average number of causal cis-eQTLs is 10.
 
@@ -72,11 +65,7 @@
         haps = None
         maf = R.uniform(size=n_causal_eqtls, low=0.05, high=0.5)
     beta = R.normal(size=n_causal_eqtls)
-<<<<<<< HEAD
-    return Gene(maf, beta, pve, pve_se)
-=======
     return Gene(maf, haps, beta, pve, pve_se)
->>>>>>> 27952035
 
 def _generate_phenotype_params(n_causal_genes=100, n_causal_eqtls=10, pve=0.2, hapgen=None):
     """Return causal gene effects and cis-eQTL parameters for causal genes.
@@ -195,13 +184,10 @@
                 w = numpy.mean(predicted_expression, axis=0)
                 sigma_ui = numpy.var(predicted_expression, axis=0)
                 sigma_u = numpy.mean(sigma_ui)
-<<<<<<< HEAD
-=======
             if sigma_u > numpy.var(w):
                 # TODO: Not sure if necessary to handle this.
                 print("Warning: sigma_u less than sigma_w")
                 continue
->>>>>>> 27952035
             naive_coeff, naive_se, naive_p = t(w, phenotype)
             corrected_coeff, corrected_se, corrected_p = t(w, phenotype, sigma_u)
             true_coeff, true_se, true_p = t(e, phenotype)
