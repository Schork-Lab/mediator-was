--- conflicted
+++ resolved
@@ -279,12 +279,7 @@
     '''
 
     # Prepare weights
-<<<<<<< HEAD
     weights = pd.read_table(weight_file, sep="\t")
-=======
-    weights = pd.read_table(weight_file, sep=" ")
->>>>>>> a56e2992
-    print(weights.columns)
     required_columns = set(['gene', 'beta',
                             'chromosome', 'position'])
     column_match = len(required_columns.intersection(weights.columns))
